--- conflicted
+++ resolved
@@ -542,173 +542,6 @@
 	metadataSnapshotCommandList = lappend(metadataSnapshotCommandList,
 										  nodeListInsertCommand);
 
-<<<<<<< HEAD
-=======
-	/* create the list of tables whose metadata will be created */
-	CitusTableCacheEntry *cacheEntry = NULL;
-	foreach_ptr(cacheEntry, distributedTableList)
-	{
-		if (ShouldSyncTableMetadata(cacheEntry->relationId))
-		{
-			propagatedTableList = lappend(propagatedTableList, cacheEntry);
-		}
-	}
-
-	/* create the tables, but not the metadata */
-	foreach_ptr(cacheEntry, propagatedTableList)
-	{
-		Oid relationId = cacheEntry->relationId;
-		ObjectAddress tableAddress = { 0 };
-
-		if (IsTableOwnedByExtension(relationId))
-		{
-			/* skip table creation when the Citus table is owned by an extension */
-			continue;
-		}
-
-		List *ddlCommandList = GetFullTableCreationCommands(relationId,
-															includeSequenceDefaults);
-		char *tableOwnerResetCommand = TableOwnerResetCommand(relationId);
-
-		/*
-		 * Tables might have dependencies on different objects, since we create shards for
-		 * table via multiple sessions these objects will be created via their own connection
-		 * and committed immediately so they become visible to all sessions creating shards.
-		 */
-		ObjectAddressSet(tableAddress, RelationRelationId, relationId);
-
-		/*
-		 * Set object propagation to off as we will mark objects distributed
-		 * at the end of this function.
-		 */
-		bool prevDependencyCreationValue = EnableDependencyCreation;
-		SetLocalEnableDependencyCreation(false);
-
-		EnsureDependenciesExistOnAllNodes(&tableAddress);
-
-		/*
-		 * Ensure sequence dependencies and mark them as distributed
-		 */
-		List *attnumList = NIL;
-		List *dependentSequenceList = NIL;
-		GetDependentSequencesWithRelation(relationId, &attnumList,
-										  &dependentSequenceList, 0);
-
-		Oid sequenceOid = InvalidOid;
-		foreach_oid(sequenceOid, dependentSequenceList)
-		{
-			ObjectAddress sequenceAddress = { 0 };
-			ObjectAddressSet(sequenceAddress, RelationRelationId, sequenceOid);
-			EnsureDependenciesExistOnAllNodes(&sequenceAddress);
-
-			/*
-			 * Sequences are not marked as distributed while creating table
-			 * if no metadata worker node exists. We are marking all sequences
-			 * distributed while syncing metadata in such case.
-			 */
-			MarkObjectDistributed(&sequenceAddress);
-		}
-
-		SetLocalEnableDependencyCreation(prevDependencyCreationValue);
-
-		List *workerSequenceDDLCommands = SequenceDDLCommandsForTable(relationId);
-		metadataSnapshotCommandList = list_concat(metadataSnapshotCommandList,
-												  workerSequenceDDLCommands);
-
-		/* ddlCommandList contains TableDDLCommand information, need to materialize */
-		TableDDLCommand *tableDDLCommand = NULL;
-		foreach_ptr(tableDDLCommand, ddlCommandList)
-		{
-			Assert(CitusIsA(tableDDLCommand, TableDDLCommand));
-			metadataSnapshotCommandList = lappend(metadataSnapshotCommandList,
-												  GetTableDDLCommand(tableDDLCommand));
-		}
-
-		metadataSnapshotCommandList = lappend(metadataSnapshotCommandList,
-											  tableOwnerResetCommand);
-
-		List *sequenceDependencyCommandList = SequenceDependencyCommandList(
-			relationId);
-		metadataSnapshotCommandList = list_concat(metadataSnapshotCommandList,
-												  sequenceDependencyCommandList);
-	}
-
-	/* construct the foreign key constraints after all tables are created */
-	foreach_ptr(cacheEntry, propagatedTableList)
-	{
-		Oid relationId = cacheEntry->relationId;
-
-		if (IsTableOwnedByExtension(relationId))
-		{
-			/* skip foreign key creation when the Citus table is owned by an extension */
-			continue;
-		}
-
-		List *foreignConstraintCommands =
-			GetReferencingForeignConstaintCommands(relationId);
-
-		metadataSnapshotCommandList = list_concat(metadataSnapshotCommandList,
-												  foreignConstraintCommands);
-	}
-
-	/* construct partitioning hierarchy after all tables are created */
-	foreach_ptr(cacheEntry, propagatedTableList)
-	{
-		Oid relationId = cacheEntry->relationId;
-
-		if (IsTableOwnedByExtension(relationId))
-		{
-			/* skip partition creation when the Citus table is owned by an extension */
-			continue;
-		}
-
-		if (PartitionTable(relationId))
-		{
-			char *alterTableAttachPartitionCommands =
-				GenerateAlterTableAttachPartitionCommand(relationId);
-
-			metadataSnapshotCommandList = lappend(metadataSnapshotCommandList,
-												  alterTableAttachPartitionCommands);
-		}
-	}
-
-	/* after all tables are created, create the metadata */
-	foreach_ptr(cacheEntry, propagatedTableList)
-	{
-		Oid relationId = cacheEntry->relationId;
-
-		/* add the table metadata command first*/
-		char *metadataCommand = DistributionCreateCommand(cacheEntry);
-		metadataSnapshotCommandList = lappend(metadataSnapshotCommandList,
-											  metadataCommand);
-
-		if (!IsForeignTable(relationId))
-		{
-			/* add the truncate trigger command after the table became distributed */
-			char *truncateTriggerCreateCommand =
-				TruncateTriggerCreateCommand(cacheEntry->relationId);
-			metadataSnapshotCommandList = lappend(metadataSnapshotCommandList,
-												  truncateTriggerCreateCommand);
-		}
-
-		/* add the pg_dist_shard{,placement} entries */
-		List *shardIntervalList = LoadShardIntervalList(relationId);
-		List *shardCreateCommandList = ShardListInsertCommand(shardIntervalList);
-
-		metadataSnapshotCommandList = list_concat(metadataSnapshotCommandList,
-												  shardCreateCommandList);
-	}
-
-	/* As the last step, propagate the pg_dist_object entities */
-	if (ShouldPropagate())
-	{
-		List *distributedObjectSyncCommandList =
-			DistributedObjectMetadataSyncCommandList();
-		metadataSnapshotCommandList = list_concat(metadataSnapshotCommandList,
-												  distributedObjectSyncCommandList);
-	}
-
->>>>>>> b6cf5a96
 	return metadataSnapshotCommandList;
 }
 
@@ -775,24 +608,6 @@
 MetadataDropCommands(void)
 {
 	List *dropSnapshotCommandList = NIL;
-<<<<<<< HEAD
-=======
-	List *detachPartitionCommandList = DetachPartitionCommandList();
-
-	dropSnapshotCommandList = list_concat(dropSnapshotCommandList,
-										  detachPartitionCommandList);
-
-	/*
-	 * We are re-creating the metadata, so not lose track of the
-	 * sequences by preventing them dropped via DROP TABLE.
-	 */
-	dropSnapshotCommandList =
-		lappend(dropSnapshotCommandList,
-				BREAK_CITUS_TABLE_SEQUENCE_DEPENDENCY_COMMAND);
-
-	dropSnapshotCommandList = lappend(dropSnapshotCommandList,
-									  REMOVE_ALL_CITUS_TABLES_COMMAND);
->>>>>>> b6cf5a96
 
 	dropSnapshotCommandList = lappend(dropSnapshotCommandList, DELETE_ALL_NODES);
 
