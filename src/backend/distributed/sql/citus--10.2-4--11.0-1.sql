-- citus--10.2-4--11.0-1

-- bump version to 11.0-1
#include "udfs/citus_disable_node/11.0-1.sql"

#include "udfs/citus_check_connection_to_node/11.0-1.sql"
#include "udfs/citus_check_cluster_node_health/11.0-1.sql"

#include "udfs/citus_internal_add_object_metadata/11.0-1.sql"
#include "udfs/citus_run_local_command/11.0-1.sql"

DROP FUNCTION IF EXISTS pg_catalog.master_apply_delete_command(text);
DROP FUNCTION pg_catalog.master_get_table_metadata(text);
DROP FUNCTION pg_catalog.master_append_table_to_shard(bigint, text, text, integer);

-- all existing citus local tables are auto converted
-- none of the other tables can have auto-converted as true
ALTER TABLE pg_catalog.pg_dist_partition ADD COLUMN autoconverted boolean DEFAULT false;
UPDATE pg_catalog.pg_dist_partition SET autoconverted = TRUE WHERE partmethod = 'n' AND repmodel = 's';

REVOKE ALL ON FUNCTION start_metadata_sync_to_node(text, integer) FROM PUBLIC;
REVOKE ALL ON FUNCTION stop_metadata_sync_to_node(text, integer,bool) FROM PUBLIC;

DO LANGUAGE plpgsql
$$
BEGIN
    IF EXISTS (SELECT 1 FROM pg_dist_shard where shardstorage = 'c') THEN
	    RAISE EXCEPTION 'cstore_fdw tables are deprecated as of Citus 11.0'
        USING HINT = 'Install Citus 10.2 and convert your cstore_fdw tables to the columnar access method before upgrading further';
	END IF;
END;
$$;

<<<<<<< HEAD
CREATE FUNCTION worker_drop_distributed_table_only(table_name text)
    RETURNS VOID
    LANGUAGE C STRICT
    AS 'MODULE_PATHNAME', $$worker_drop_distributed_table_only$$;
COMMENT ON FUNCTION worker_drop_distributed_table_only(table_name text)
    IS 'drop the distributed table only without the metadata';

CREATE FUNCTION worker_drop_distributed_table_metadata_only(table_oid oid)
    RETURNS VOID
    LANGUAGE C STRICT
    AS 'MODULE_PATHNAME', $$worker_drop_distributed_table_metadata_only$$;
COMMENT ON FUNCTION worker_drop_distributed_table_metadata_only(table_oid oid)
    IS 'drops the metadata of the given table oid';
=======
-- Here we keep track of partitioned tables that exists before Citus 11
-- where we need to call fix_all_partition_shard_index_names() before
-- metadata is synced. Note that after citus-11, we automatically
-- adjust the indexes so we only need to fix existing indexes
DO LANGUAGE plpgsql
$$
DECLARE
  partitioned_table_exists bool :=false;
BEGIN
      SELECT count(*) > 0 INTO partitioned_table_exists FROM pg_dist_partition p JOIN pg_class c ON p.logicalrelid = c.oid WHERE c.relkind = 'p';
      UPDATE pg_dist_node_metadata SET metadata=jsonb_set(metadata, '{partitioned_citus_table_exists_pre_11}', to_jsonb(partitioned_table_exists), true);
END;
$$;
>>>>>>> 29dd7dfe
<|MERGE_RESOLUTION|>--- conflicted
+++ resolved
@@ -31,7 +31,6 @@
 END;
 $$;
 
-<<<<<<< HEAD
 CREATE FUNCTION worker_drop_distributed_table_only(table_name text)
     RETURNS VOID
     LANGUAGE C STRICT
@@ -45,7 +44,6 @@
     AS 'MODULE_PATHNAME', $$worker_drop_distributed_table_metadata_only$$;
 COMMENT ON FUNCTION worker_drop_distributed_table_metadata_only(table_oid oid)
     IS 'drops the metadata of the given table oid';
-=======
 -- Here we keep track of partitioned tables that exists before Citus 11
 -- where we need to call fix_all_partition_shard_index_names() before
 -- metadata is synced. Note that after citus-11, we automatically
@@ -58,5 +56,4 @@
       SELECT count(*) > 0 INTO partitioned_table_exists FROM pg_dist_partition p JOIN pg_class c ON p.logicalrelid = c.oid WHERE c.relkind = 'p';
       UPDATE pg_dist_node_metadata SET metadata=jsonb_set(metadata, '{partitioned_citus_table_exists_pre_11}', to_jsonb(partitioned_table_exists), true);
 END;
-$$;
->>>>>>> 29dd7dfe
+$$;